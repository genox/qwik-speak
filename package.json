{
  "name": "qwik-speak",
  "version": "0.1.2",
  "description": "Internationalization (i18n) library to translate texts, dates and numbers in Qwik apps",
  "scripts": {
    "build": "npm run lint && vite build --mode lib --config vite.config.lib.ts && tsc --project tsconfig.lib.json && api-extractor run --local && npm run build.tools",
    "build.tools": "vite build --mode lib --config tools/vite.config.inline.ts && vite build --mode lib --config tools/vite.config.extract.ts && tsc --project tools/tsconfig.json && api-extractor run --local --config tools/api-extractor.inline.json && api-extractor run --local --config tools/api-extractor.extract.json",
    "build.app": "qwik build",
    "build.client": "vite build",
    "build.server": "vite build --ssr src/entry.express.tsx",
    "build.static": "vite build --ssr src/entry.static.tsx",
    "build.types": "tsc --incremental --noEmit",
    "dev": "vite --mode ssr",
    "dev.debug": "node --inspect-brk ./node_modules/vite/bin/vite.js --mode ssr --force",
    "lint": "eslint \"src/**/*.ts*\" \"tools/**/*.ts*\"",
    "release": "npm run build && np",
    "serve": "node server/entry.express",
    "serve.ssg": "npx http-server ./dist -a localhost",
    "ssg": "node server/entry.static",
    "start": "vite --open --mode ssr",
    "test": "jest ./src/tests ./tools/tests",
    "test.e2e": "playwright test",
    "test.watch": "jest ./src/tests ./tools/tests --watch",
    "qwik": "qwik"
  },
  "bin": {
    "qwik-speak-extract": "./extract/cli.js"
  },
  "peerDependencies": {
    "@builder.io/qwik": ">=0.11.0"
  },
  "devDependencies": {
    "@builder.io/qwik": "0.11.0",
    "@builder.io/qwik-city": "0.0.112",
    "@microsoft/api-extractor": "^7.32.0",
    "@playwright/test": "^1.24.0",
    "@types/eslint": "8.4.6",
    "@types/express": "4.17.13",
    "@types/jest": "latest",
    "@types/node": "latest",
    "@typescript-eslint/eslint-plugin": "5.37.0",
    "@typescript-eslint/parser": "5.37.0",
    "eslint": "8.23.1",
    "eslint-plugin-qwik": "latest",
    "express": "4.17.3",
    "jest": "^29.1.1",
    "node-fetch": "3.2.10",
    "np": "7.6.2",
    "ts-jest": "^29.0.3",
    "typescript": "4.8.4",
<<<<<<< HEAD
    "vite": "3.1.1",
    "vite-plugin-static-copy": "^0.9.0",
=======
    "vite": "3.1.7",
>>>>>>> 033719d9
    "vite-tsconfig-paths": "3.5.0"
  },
  "engines": {
    "node": ">=16"
  },
  "exports": {
    ".": {
      "import": "./lib/index.qwik.mjs",
      "require": "./lib/index.qwik.cjs"
    },
    "./inline": {
      "import": "./inline/index.mjs",
      "require": "./inline/index.cjs"
    },
    "./extract": {
      "import": "./extract/index.mjs",
      "require": "./extract/index.cjs"
    }
  },
  "files": [
    "lib",
    "inline",
    "extract"
  ],
  "homepage": "https://github.com/robisim74/qwik-speak",
  "repository": {
    "type": "git",
    "url": "https://github.com/robisim74/qwik-speak.git"
  },
  "bugs": {
    "url": "https://github.com/robisim74/qwik-speak/issues"
  },
  "keywords": [
    "qwik",
    "i18n",
    "intl",
    "translate"
  ],
  "license": "MIT",
  "main": "./lib/index.qwik.cjs",
  "module": "./lib/index.qwik.mjs",
  "private": false,
  "qwik": "./lib/index.qwik.mjs",
  "type": "module",
  "types": "./lib/index.d.ts"
}<|MERGE_RESOLUTION|>--- conflicted
+++ resolved
@@ -48,12 +48,8 @@
     "np": "7.6.2",
     "ts-jest": "^29.0.3",
     "typescript": "4.8.4",
-<<<<<<< HEAD
-    "vite": "3.1.1",
     "vite-plugin-static-copy": "^0.9.0",
-=======
     "vite": "3.1.7",
->>>>>>> 033719d9
     "vite-tsconfig-paths": "3.5.0"
   },
   "engines": {
