{
  "name": "qwik-speak",
  "version": "0.1.4",
  "description": "Internationalization (i18n) library to translate texts, dates and numbers in Qwik apps",
  "scripts": {
    "build": "npm run lint && vite build --mode lib --config vite.config.lib.ts && tsc --project tsconfig.lib.json && api-extractor run --local && npm run build.tools",
    "build.tools": "vite build --mode lib --config tools/vite.config.inline.ts && vite build --mode lib --config tools/vite.config.extract.ts && tsc --project tools/tsconfig.json && api-extractor run --local --config tools/api-extractor.inline.json && api-extractor run --local --config tools/api-extractor.extract.json",
    "build.app": "qwik build",
    "build.client": "vite build",
<<<<<<< HEAD
    "build.server": "vite build --ssr src/entry.express.tsx",
    "build.static": "vite build --ssr src/entry.static.tsx",
    "build.types": "tsc --noEmit",
=======
    "build.server": "vite build -c adaptors/express/vite.config.ts",
    "build.types": "tsc --incremental --noEmit",
>>>>>>> ba916563
    "dev": "vite --mode ssr",
    "dev.debug": "node --inspect-brk ./node_modules/vite/bin/vite.js --mode ssr --force",
    "lint": "eslint src/**/*.ts* tools/**/*.ts*",
    "release": "npm run build && np",
    "serve": "node server/entry.express",
    "serve.ssg": "npx http-server ./dist -a localhost",
    "ssg": "vite build -c adaptors/static/vite.config.ts",
    "start": "vite --open --mode ssr",
    "test": "jest ./src/tests ./tools/tests",
    "test.e2e": "playwright test",
    "test.watch": "jest ./src/tests ./tools/tests --watch",
    "qwik": "qwik",
    "qwik-speak-extract": "qwik-speak-extract --supportedLangs=en-US,it-IT --sourceFilesPath=src/app"
  },
  "bin": {
    "qwik-speak-extract": "./extract/cli.js"
  },
  "peerDependencies": {
    "@builder.io/qwik": ">=0.12.1"
  },
  "devDependencies": {
    "@builder.io/qwik": "0.12.1",
    "@builder.io/qwik-city": "0.0.118",
    "@microsoft/api-extractor": "^7.32.0",
    "@playwright/test": "^1.24.0",
    "@types/compression": "^1.7.2",
    "@types/eslint": "8.4.8",
    "@types/express": "4.17.13",
    "@types/jest": "latest",
    "@types/node": "latest",
    "@typescript-eslint/eslint-plugin": "5.41.0",
    "@typescript-eslint/parser": "5.41.0",
    "compression": "^1.7.4",
    "eslint": "8.26.0",
    "eslint-plugin-qwik": "latest",
    "express": "4.17.3",
    "jest": "^29.1.1",
    "node-fetch": "3.2.10",
    "np": "7.6.2",
    "ts-jest": "^29.0.3",
    "typescript": "4.8.4",
<<<<<<< HEAD
    "rollup-plugin-add-shebang": "^0.3.1",
=======
    "vite-plugin-static-copy": "^0.9.0",
>>>>>>> ba916563
    "vite": "3.2.0",
    "vite-tsconfig-paths": "3.5.0"
  },
  "engines": {
    "node": ">=16"
  },
  "exports": {
    ".": {
      "import": "./lib/index.qwik.mjs",
      "require": "./lib/index.qwik.cjs"
    },
    "./inline": {
      "import": "./inline/index.mjs",
      "require": "./inline/index.cjs"
    },
    "./extract": {
      "import": "./extract/index.mjs",
      "require": "./extract/index.cjs"
    }
  },
  "files": [
    "lib",
    "inline",
    "extract"
  ],
  "homepage": "https://github.com/robisim74/qwik-speak",
  "repository": {
    "type": "git",
    "url": "https://github.com/robisim74/qwik-speak.git"
  },
  "bugs": {
    "url": "https://github.com/robisim74/qwik-speak/issues"
  },
  "keywords": [
    "qwik",
    "i18n",
    "intl",
    "translate"
  ],
  "license": "MIT",
  "main": "./lib/index.qwik.cjs",
  "module": "./lib/index.qwik.mjs",
  "private": false,
  "qwik": "./lib/index.qwik.mjs",
  "type": "module",
  "types": "./lib/index.d.ts"
}<|MERGE_RESOLUTION|>--- conflicted
+++ resolved
@@ -7,14 +7,8 @@
     "build.tools": "vite build --mode lib --config tools/vite.config.inline.ts && vite build --mode lib --config tools/vite.config.extract.ts && tsc --project tools/tsconfig.json && api-extractor run --local --config tools/api-extractor.inline.json && api-extractor run --local --config tools/api-extractor.extract.json",
     "build.app": "qwik build",
     "build.client": "vite build",
-<<<<<<< HEAD
-    "build.server": "vite build --ssr src/entry.express.tsx",
-    "build.static": "vite build --ssr src/entry.static.tsx",
-    "build.types": "tsc --noEmit",
-=======
     "build.server": "vite build -c adaptors/express/vite.config.ts",
     "build.types": "tsc --incremental --noEmit",
->>>>>>> ba916563
     "dev": "vite --mode ssr",
     "dev.debug": "node --inspect-brk ./node_modules/vite/bin/vite.js --mode ssr --force",
     "lint": "eslint src/**/*.ts* tools/**/*.ts*",
@@ -56,11 +50,7 @@
     "np": "7.6.2",
     "ts-jest": "^29.0.3",
     "typescript": "4.8.4",
-<<<<<<< HEAD
     "rollup-plugin-add-shebang": "^0.3.1",
-=======
-    "vite-plugin-static-copy": "^0.9.0",
->>>>>>> ba916563
     "vite": "3.2.0",
     "vite-tsconfig-paths": "3.5.0"
   },
